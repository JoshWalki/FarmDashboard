![alt text](https://github.com/JoshWalki/FarmDashboard/blob/main/assests/img/logo.png "Logo")

<<<<<<< HEAD
### <code> Repository currently contains local XML save file loading. First release will contain API mod.</code>
=======
### <code>API release late August.</code>
>>>>>>> e77fe9a5

## 📦 Features (next release)

- 📁 **Realtime Data streaming**: Loaded directly from your game, using our API.
- 🐄 **Farm Overview**:

  - Detailed stats for each animal (health, age, reproduction, genetics, etc.)
  - Pastures and notices related to those pastures (low food, water, reproduction information, storage estimates)
  - Crops and related information, including notices (harvast time, requirements, etc)
  - View vehicles purchased with their information
  - Notification history with important information

- 📊 **Statistics & Health Tracking**:

  - Summary cards for herd insights (pregnant, lactating, average health).
  - Health bar visualizations and genetic data (if available).

- 🔜 **Much, much more to come**

## 🐮 Installation

#### Prerequisites

- Node.js (https://nodejs.org/en/download)
- RealisticLivestock (https://github.com/Arrow-kb/FS25_RealisticLivestock)

#### Install steps

1. Copy the `FS25_FarmDashboard` folder to your Farming Simulator 25 mods directory:
<<<<<<< HEAD

   - Default: `C:\Users\[username]\Documents\My Games\FarmingSimulator2025\mods\`
   - MS Store/xbox app: `C:\Users\[username]\AppData\Local\Packages\GIANTSSoftware.FarmingSimulator25PC_fa8jxm5fj0esw\LocalCache\Local\mods\`

2. Run setup.bat. Ensure there are no errors.

3. Run start-dashboard.bat.

   - Dashboard runs at http://localhost:8766/

4. Start your game, load your save with the mod enabled.

## 💡 How It Works

The mod runs in the background and collects data from various game systems:

- Data Collector runs every second to find updated data
- Written data is fed through our API to the dashboard
- Direct API for various game-providing data
  - Some data is not exposed to the API. These values use manual calculations and might not be accurate.

### Local File Fallback

- All data exports to: `[FS25 directory]\modSettings\FS25_FarmDashboard\data.json`
- Can be loaded when offline though changes are not live.

## 📌 Important Notices

- This is untested in multiplayer
- I suggest not opening the dashboard to the public (eg. port forwarding)
=======

   - Default: `C:\Users\[username]\Documents\My Games\FarmingSimulator2025\mods\`
   - MS Store/xbox app: `C:\Users\[username]\AppData\Local\Packages\GIANTSSoftware.FarmingSimulator25PC_fa8jxm5fj0esw\LocalCache\Local\mods\`

2. Run setup.bat. Ensure there are no errors.

3. Run start-dashboard.bat.

   - Dashboard runs at http://localhost:8766/

4. Start your game, load your save with the mod enabled.

## 💡 How It Works

The mod runs in the background and collects data from various game systems:

- Data Collector runs every second to find updated data
- Written data is fed through our API to the dashboard
- Direct API for various game-providing data
  - Some data is not exposed to the API. These values use manual calculations and might not be accurate.

### Local File Fallback

- All data exports to: `[FS25 directory]\modSettings\FS25_FarmDashboard\data.json`
- Can be loaded when offline though changes are not live.

## 📌 Important Notices

- This is untested in multiplayer
- I suggest not opening the dashboard to the public
>>>>>>> e77fe9a5
- This can be used across all devices on your local network (mobile, laptop, etc)
- RealisticLivestock is highly recommended for better data

---

Built with ❤️ for FS25 players.

## Credits
<<<<<<< HEAD

=======
    
>>>>>>> e77fe9a5
- Based on game data structures from FS25
- Compatible with RealisticLivestock by Arrow and is highly recommended for better data insights
  - https://github.com/Arrow-kb/FS25_RealisticLivestock<|MERGE_RESOLUTION|>--- conflicted
+++ resolved
@@ -1,10 +1,6 @@
 ![alt text](https://github.com/JoshWalki/FarmDashboard/blob/main/assests/img/logo.png "Logo")
 
-<<<<<<< HEAD
-### <code> Repository currently contains local XML save file loading. First release will contain API mod.</code>
-=======
 ### <code>API release late August.</code>
->>>>>>> e77fe9a5
 
 ## 📦 Features (next release)
 
@@ -34,38 +30,6 @@
 #### Install steps
 
 1. Copy the `FS25_FarmDashboard` folder to your Farming Simulator 25 mods directory:
-<<<<<<< HEAD
-
-   - Default: `C:\Users\[username]\Documents\My Games\FarmingSimulator2025\mods\`
-   - MS Store/xbox app: `C:\Users\[username]\AppData\Local\Packages\GIANTSSoftware.FarmingSimulator25PC_fa8jxm5fj0esw\LocalCache\Local\mods\`
-
-2. Run setup.bat. Ensure there are no errors.
-
-3. Run start-dashboard.bat.
-
-   - Dashboard runs at http://localhost:8766/
-
-4. Start your game, load your save with the mod enabled.
-
-## 💡 How It Works
-
-The mod runs in the background and collects data from various game systems:
-
-- Data Collector runs every second to find updated data
-- Written data is fed through our API to the dashboard
-- Direct API for various game-providing data
-  - Some data is not exposed to the API. These values use manual calculations and might not be accurate.
-
-### Local File Fallback
-
-- All data exports to: `[FS25 directory]\modSettings\FS25_FarmDashboard\data.json`
-- Can be loaded when offline though changes are not live.
-
-## 📌 Important Notices
-
-- This is untested in multiplayer
-- I suggest not opening the dashboard to the public (eg. port forwarding)
-=======
 
    - Default: `C:\Users\[username]\Documents\My Games\FarmingSimulator2025\mods\`
    - MS Store/xbox app: `C:\Users\[username]\AppData\Local\Packages\GIANTSSoftware.FarmingSimulator25PC_fa8jxm5fj0esw\LocalCache\Local\mods\`
@@ -96,20 +60,16 @@
 
 - This is untested in multiplayer
 - I suggest not opening the dashboard to the public
->>>>>>> e77fe9a5
 - This can be used across all devices on your local network (mobile, laptop, etc)
 - RealisticLivestock is highly recommended for better data
 
 ---
 
+**JoshWalki**
 Built with ❤️ for FS25 players.
 
 ## Credits
-<<<<<<< HEAD
 
-=======
-    
->>>>>>> e77fe9a5
 - Based on game data structures from FS25
 - Compatible with RealisticLivestock by Arrow and is highly recommended for better data insights
   - https://github.com/Arrow-kb/FS25_RealisticLivestock